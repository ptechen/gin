#Gin Web Framework
Gin is a web framework written in Golang. It features a martini-like API with much better performance, up to 40 times faster. If you need performance and good productivity, you will love Gin.  
[Check out the official web site](http://gin-gonic.github.io/gin/)

## Start using it
Run:

```
go get github.com/gin-gonic/gin
```
Then import it in your Golang code:

```
import "github.com/gin-gonic/gin"
```


##API Examples

#### Create most basic PING/PONG HTTP endpoint
```go 
import "github.com/gin-gonic/gin"

func main() {
    r := gin.Default()
    r.GET("ping", func(c *gin.Context){
        c.String("pong")
    })
    
    // Listen and server on 0.0.0.0:8080
    r.Run(":8080")
}
```

#### Using GET, POST, PUT, PATCH and DELETE

```go
func main() {
    // Creates a gin router + logger and recovery (crash-free) middlwares
    r := gin.Default()
    
    r.GET("/someGet", getting)
    r.POST("/somePost", posting)
    r.PUT("/somePut", putting)
    r.DELETE("/someDelete", deleting)
    r.PATCH("/somePatch", patching)

    // Listen and server on 0.0.0.0:8080
    r.Run(":8080")
}
```

#### Parameters in path

```go
func main() {
    r := gin.Default()
    
    r.GET("/user/:name", func(c *gin.Context) {
        name := c.Params.ByName("name")
        message := "Hello "+name
        c.String(200, message)
    })
}
```


#### Grouping routes
```go
func main() {
    r := gin.Default()
    
    // Simple group: v1
    v1 := r.Group("/v1")
    {
        v1.POST("/login", loginEndpoint)
        v1.POST("/submit", submitEndpoint)
        v1.POST("/read", readEndpoint)
    }
    
    // Simple group: v1
    v2 := r.Group("/v2")
    {
        v2.POST("/login", loginEndpoint)
        v2.POST("/submit", submitEndpoint)
<<<<<<< HEAD
        v2.POST("/read"", readEndpoint)
=======
        v2.POST("/read", readEndpoint)
>>>>>>> 42c577db
    }

    // Listen and server on 0.0.0.0:8080
    r.Run(":8080")
}
```


#### Blank Gin without middlewares by default

Use

```go
r := gin.New()
```
instead of

```go
r := gin.Default()
```


#### Using middlewares
```go
func main() {
    // Creates a router without any middlware by default
    r := gin.New()
    
    // Global middlwares
    r.Use(gin.Logger())
    r.Use(gin.Recovery())
    
    // Per route middlwares, you can add as many as you desire.
    r.GET("/benchmark", MyBenchLogger(), benchEndpoint)

    // Authorization group
    // authorized := r.Group("/", AuthRequired())
    // exactly the same than:
    authorized := r.Group("/")
    // per group middlwares! in this case we use the custom created
    // AuthRequired() middlware just in the "authorized" group.
    authorized.Use(AuthRequired())
    {
        authorized.Use.POST("/login", loginEndpoint)
        authorized.Use.POST("/submit", submitEndpoint)
        authorized.Use.POST("/read", readEndpoint)
        
        // nested group
        testing := authorized.Group("testing")
        testing.GET("/analytics", analyticsEndpoint)
    }
   
    // Listen and server on 0.0.0.0:8080
    r.Run(":8080")
}
```


#### JSON parsing and validation

```go
type LoginJSON struct {
    User     string `json:"user" binding:"required"`
    Password string `json:"password" binding:"required"`
}

func main() {
    r := gin.Default()
    
    r.POST("/login", func(c *gin.Context) {
        var json LoginJSON
        
        // If EnsureBody returns false, it will write automatically the error
        // in the HTTP stream and return a 400 error. If you want custom error 
        // handling you should use: c.ParseBody(interface{}) error
        if c.EnsureBody(&json) {
            if json.User=="manu" && json.Password=="123" {
                c.JSON(200, gin.H{"status": "you are logged in"})
            }else{
                c.JSON(401, gin.H{"status": "unauthorized"})
            }
        }
    })
}
```

#### XML, and JSON rendering

```go
func main() {
    r := gin.Default()
    
    // gin.H is a shortcup for map[string]interface{}
    r.GET("/someJSON", func(c *gin.Context) {
        c.JSON(200, gin.H{"message": "hey", "status": 200})
    })
    
    r.GET("/moreJSON", func(c *gin.Context) {
        // You also can use a struct
        var msg struct {
            Message string
            Status  int
        }
        msg.Message = "hey"
        msg.Status = 200
        c.JSON(200, msg.Status)
    })
    
    r.GET("/someXML", func(c *gin.Context) {
        c.XML(200, gin.H{"message": "hey", "status": 200})
    })
}
```


####HTML rendering

Using LoadHTMLTemplates()

```go
func main() {
    r := gin.Default()
    r.LoadHTMLTemplates("templates/*")
    r.GET("index", func(c *gin.Context) {
        obj := gin.h{"title": "Main website"}
        c.HTML(200, "templates/index.tmpl", obj)
    })
}
```

You can also use your own html template render

```go
import "html/template"
func main() {
    r := gin.Default()
    html := template.ParseFiles("file1", "file2")
    r.HTMLTemplates = html
}
```


#### Custom Middlewares

```go
func Logger() gin.HandlerFunc {
    return func(c *gin.Context) {
        t : time.Now()
        
        // Set example variable
        c.Set("example", "12345")
        
        // before request
        
        c.Next()
        
        // after request
        latency := time.Since(t)
        log.Print(latency)
    }
}

func main() {
    r := gin.New()
    r.Use(Logger())
    
    r.GET("test", func(c *gin.Context){
        example := r.Get("example").(string)
        
        // it would print: "12345"
        log.Println(example)
    })
}
```




#### Custom HTTP configuration

Use `http.ListenAndServe()` directly, like this:

```go
func main() {
    router := gin.Default()
    http.ListenAndServe(":8080", router)
}
```
or

```go
func main() {
    router := gin.Default()

    s := &http.Server{
	    Addr:           ":8080",
	    Handler:        router,
	    ReadTimeout:    10 * time.Second,
	    WriteTimeout:   10 * time.Second,
	    MaxHeaderBytes: 1 << 20,
    }
    s.ListenAndServe()
}
```<|MERGE_RESOLUTION|>--- conflicted
+++ resolved
@@ -83,11 +83,7 @@
     {
         v2.POST("/login", loginEndpoint)
         v2.POST("/submit", submitEndpoint)
-<<<<<<< HEAD
-        v2.POST("/read"", readEndpoint)
-=======
         v2.POST("/read", readEndpoint)
->>>>>>> 42c577db
     }
 
     // Listen and server on 0.0.0.0:8080
